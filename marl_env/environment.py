--- conflicted
+++ resolved
@@ -137,15 +137,6 @@
         rewards_sellers, rewards_buyers = self.calculate_rewards(
             deals_sellers, deals_buyers
         )
-<<<<<<< HEAD
-        print("made one step")
-=======
-
-        # Update the mask keeping track of which agents are done in the current game.
-        # This is done after calculating the reward. Since only agents who were finished since the previous round should
-        # get a zero reward.
-        self.done_sellers += newly_finished_sellers
-        self.done_buyers += newly_finished_buyers
         # TODO: break if no more deals can be made!
 
         return (
@@ -153,9 +144,6 @@
             (rewards_sellers, rewards_buyers),
             (s_actions, b_actions),
         )
->>>>>>> d68daf05
-
-        return rewards_sellers, rewards_buyers
 
 
 if __name__ == "__main__":
